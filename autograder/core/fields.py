import typing
from enum import Enum

from django.contrib.postgres import fields as pg_fields
from django.core.exceptions import ValidationError
from django.db import models

from . import constants as const


class ValidatedArrayField(pg_fields.ArrayField):
    """
    This field provides the same functionality as the postgres
    ArrayField but with a more convenient validation process. When
    evaluating the individual elements of the array, a list of error
    messages is constructed that has a one-to-one correspondence with
    the elements of the array. For example, if we're storing an array of
    positive numbers, but the user provides [1, 2, -5, 4], the
    corresponding list of error messages would contain ['', '', 'Error:
    negative number', '']. The empty strings indicate no error for the
    elements 1, 2, and 4, and the non-empty string indicates the error
    caused by the -5 element. This list is then thrown as part of a
    ValidationError.
    """

    def clean(self, value, model_instance):
        value = super().clean(value, model_instance)

        cleaned_value = []
        errors = []
        error_found = False
        for item in value:
            try:
                item = self.base_field.clean(item, model_instance)
                errors.append('')
            except ValidationError as e:
                errors.append(e.messages)
                error_found = True
            finally:
                cleaned_value.append(item)

        if error_found:
            raise ValidationError(errors)

        return value

    def validate(self, value, model_instance):
        # The validate() function defined in ArrayField has the
        # behavior we want to get rid of, so we instead call
        # validate() on ArrayField's base class.
        super(pg_fields.ArrayField, self).validate(value, model_instance)

    def run_validators(self, value):
        # The run_validators() function defined in ArrayField has the
        # behavior we want to get rid of, so we instead call
        # run_validators() on ArrayField's base class.
        super(pg_fields.ArrayField, self).run_validators(value)


class StringArrayField(ValidatedArrayField):
    """
    A convenience wrapper around ValidatedArrayField that always
    stores a list of strings.

    Additional options:
        strip_strings -- When true, leading and trailing whitespace is
            stripped from the items in the array.
            Default value: False
        allow_empty_strings -- Whether the underlying CharField should
            allow empty strings.
            Default value: False
        string_validators -- A list of Validators to be run on
            each element in the array.
        max_string_length -- The maximum length of strings stored
            in the array.
            Default value: (autograder.shared.
                                global_constants.MAX_CHAR_FIELD_LEN)
    """

    def __init__(self, strip_strings=False, allow_empty_strings=False,
                 string_validators=[],
                 max_string_length=const.MAX_CHAR_FIELD_LEN,
                 **kwargs):
        self.base_string_field = models.CharField(
            max_length=max_string_length, blank=allow_empty_strings,
            validators=string_validators)
        self.strip_strings = strip_strings
        self.allow_empty_strings = allow_empty_strings
        self.max_string_length = max_string_length
        self.string_validators = string_validators

        super().__init__(self.base_string_field, **kwargs)

    def deconstruct(self):
        name, path, args, kwargs = super().deconstruct()
        del kwargs['base_field']
        kwargs.update({
            'strip_strings': self.strip_strings,
            'allow_empty_strings': self.allow_empty_strings,
            'max_string_length': self.max_string_length,
            'string_validators': self.string_validators
        })
        return name, path, args, kwargs

    def to_python(self, value):
        value = super().to_python(value)
        if value is None:
            return value

        if not self.strip_strings:
            return value

        stripped = [item.strip() if item is not None else item
                    for item in value]

        return stripped

    def from_db_value(self, value, expression, connection, context):
        return self.to_python(value)


class ShortStringField(models.CharField):
    def __init__(self, max_length=const.MAX_CHAR_FIELD_LEN, strip=False,
                 **kwargs):
        self.strip = strip
        super().__init__(max_length=max_length, **kwargs)

    def deconstruct(self):
        name, path, args, kwargs = super().deconstruct()
        kwargs['strip'] = self.strip
        return name, path, args, kwargs

    def to_python(self, value):
        if value is not None:
            value = value.strip()

        return super().to_python(value)

    def from_db_value(self, value, expression, connection, context):
        return self.to_python(value)


class EnumField(models.TextField):
    def __init__(self, enum_type: typing.Type[Enum], **kwargs):
        self.enum_type = enum_type
        super().__init__(**kwargs)
<<<<<<< HEAD
=======

>>>>>>> acda4f23
    def deconstruct(self):
        name, path, args, kwargs = super().deconstruct()
        kwargs['enum_type'] = self.enum_type
        return name, path, args, kwargs
<<<<<<< HEAD
    def to_python(self, value):
        if value is None:
            return None
=======

    def to_python(self, value):
        if value is None:
            return None

>>>>>>> acda4f23
        try:
            return self.enum_type(value)
        except ValueError:
            raise ValidationError(
                '"{}" is not a valid {}'.format(value, self.enum_type.__name__))
<<<<<<< HEAD
    def from_db_value(self, value, expression, connection, context):
        return self.to_python(value)
    def get_prep_value(self, value):
        if value is None:
            return None
=======

    def from_db_value(self, value, expression, connection, context):
        return self.to_python(value)

    def get_prep_value(self, value):
        if value is None:
            return None

>>>>>>> acda4f23
        return value.value<|MERGE_RESOLUTION|>--- conflicted
+++ resolved
@@ -144,37 +144,21 @@
     def __init__(self, enum_type: typing.Type[Enum], **kwargs):
         self.enum_type = enum_type
         super().__init__(**kwargs)
-<<<<<<< HEAD
-=======
 
->>>>>>> acda4f23
     def deconstruct(self):
         name, path, args, kwargs = super().deconstruct()
         kwargs['enum_type'] = self.enum_type
         return name, path, args, kwargs
-<<<<<<< HEAD
-    def to_python(self, value):
-        if value is None:
-            return None
-=======
 
     def to_python(self, value):
         if value is None:
             return None
 
->>>>>>> acda4f23
         try:
             return self.enum_type(value)
         except ValueError:
             raise ValidationError(
                 '"{}" is not a valid {}'.format(value, self.enum_type.__name__))
-<<<<<<< HEAD
-    def from_db_value(self, value, expression, connection, context):
-        return self.to_python(value)
-    def get_prep_value(self, value):
-        if value is None:
-            return None
-=======
 
     def from_db_value(self, value, expression, connection, context):
         return self.to_python(value)
@@ -183,5 +167,4 @@
         if value is None:
             return None
 
->>>>>>> acda4f23
         return value.value