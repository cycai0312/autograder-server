--- conflicted
+++ resolved
@@ -29,15 +29,9 @@
         self.assertEqual(rubric_obj.show_grades_and_rubric_to_students,
                          self.rubric_kwargs["show_grades_and_rubric_to_students"])
         self.assertEqual(rubric_obj.handgraders_can_leave_comments,
-<<<<<<< HEAD
                          self.rubric_kwargs["handgraders_can_leave_comments"])
-        self.assertEqual(rubric_obj.handgraders_can_apply_arbitrary_points,
-                         self.rubric_kwargs["handgraders_can_apply_arbitrary_points"])
-=======
-                         self.default_rubric_inputs["handgraders_can_leave_comments"])
         self.assertEqual(rubric_obj.handgraders_can_adjust_points,
-                         self.default_rubric_inputs["handgraders_can_adjust_points"])
->>>>>>> 45e65228
+                         self.rubric_kwargs["handgraders_can_adjust_points"])
         self.assertEqual(rubric_obj.project,
                          self.rubric_kwargs["project"])
 
